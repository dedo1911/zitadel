package setup

import (
	"context"
	"database/sql"
	"embed"

	"github.com/cockroachdb/cockroach-go/v2/crdb"
	"github.com/zitadel/logging"

	"github.com/zitadel/zitadel/internal/database"
)

var (
	//go:embed 11/11_add_column.sql
	addEventCreatedAt string
	//go:embed 11/11_update_events.sql
	setCreatedAt string
	//go:embed 11/11_set_column.sql
	setCreatedAtDetails string
	//go:embed 11/postgres/create_index.sql
	//go:embed 11/cockroach/create_index.sql
	createdAtIndexCreateStmt embed.FS
	//go:embed 11/postgres/drop_index.sql
	//go:embed 11/cockroach/drop_index.sql
	createdAtIndexDropStmt embed.FS
)

type AddEventCreatedAt struct {
	BulkAmount int
	step10     *CorrectCreationDate
	dbClient   *database.DB
}

func (mig *AddEventCreatedAt) Execute(ctx context.Context) error {
	// execute step 10 again because events created after the first execution of step 10
	// could still have the wrong ordering of sequences and creation date
	if err := mig.step10.Execute(ctx); err != nil {
		return err
	}
	_, err := mig.dbClient.ExecContext(ctx, addEventCreatedAt)
	if err != nil {
		return err
	}

	createIndex, err := readStmt(createdAtIndexCreateStmt, "11", mig.dbClient.Type(), "create_index.sql")
	if err != nil {
		return err
	}
	_, err = mig.dbClient.ExecContext(ctx, createIndex)
	if err != nil {
		return err
	}

	for i := 0; ; i++ {
<<<<<<< HEAD
		var count int64
		err := crdb.ExecuteTx(ctx, mig.dbClient.DB, nil, func(tx *sql.Tx) error {
=======
		var affected int64
		err = crdb.ExecuteTx(ctx, mig.dbClient.DB, nil, func(tx *sql.Tx) error {
>>>>>>> bd5defa9
			res, err := tx.Exec(setCreatedAt, mig.BulkAmount)
			if err != nil {
				return err
			}
<<<<<<< HEAD

			count, _ = res.RowsAffected()
			logging.WithFields("affected", count).Info("created_at updated")
=======
>>>>>>> bd5defa9

			affected, _ = res.RowsAffected()
			return nil
		})
		if err != nil {
			return err
		}
<<<<<<< HEAD
		logging.WithFields("step", "11", "iteration", i, "count", count).Info("set created_at iteration done")
		if count < int64(mig.BulkAmount) {
=======
		logging.WithFields("step", "11", "iteration", i, "affected", affected).Info("set created_at iteration done")
		if affected < int64(mig.BulkAmount) {
>>>>>>> bd5defa9
			break
		}
	}

	logging.Info("set details")
	_, err = mig.dbClient.ExecContext(ctx, setCreatedAtDetails)
	if err != nil {
		return err
	}

	dropIndex, err := readStmt(createdAtIndexDropStmt, "11", mig.dbClient.Type(), "drop_index.sql")
	if err != nil {
		return err
	}
	_, err = mig.dbClient.ExecContext(ctx, dropIndex)

	return err
}

func (mig *AddEventCreatedAt) String() string {
	return "11_event_created_at"
}<|MERGE_RESOLUTION|>--- conflicted
+++ resolved
@@ -53,23 +53,12 @@
 	}
 
 	for i := 0; ; i++ {
-<<<<<<< HEAD
-		var count int64
-		err := crdb.ExecuteTx(ctx, mig.dbClient.DB, nil, func(tx *sql.Tx) error {
-=======
 		var affected int64
 		err = crdb.ExecuteTx(ctx, mig.dbClient.DB, nil, func(tx *sql.Tx) error {
->>>>>>> bd5defa9
 			res, err := tx.Exec(setCreatedAt, mig.BulkAmount)
 			if err != nil {
 				return err
 			}
-<<<<<<< HEAD
-
-			count, _ = res.RowsAffected()
-			logging.WithFields("affected", count).Info("created_at updated")
-=======
->>>>>>> bd5defa9
 
 			affected, _ = res.RowsAffected()
 			return nil
@@ -77,13 +66,8 @@
 		if err != nil {
 			return err
 		}
-<<<<<<< HEAD
-		logging.WithFields("step", "11", "iteration", i, "count", count).Info("set created_at iteration done")
-		if count < int64(mig.BulkAmount) {
-=======
 		logging.WithFields("step", "11", "iteration", i, "affected", affected).Info("set created_at iteration done")
 		if affected < int64(mig.BulkAmount) {
->>>>>>> bd5defa9
 			break
 		}
 	}

--- conflicted
+++ resolved
@@ -592,11 +592,7 @@
 	// If there's no user, checks if the user could be reused (from the session).
 	// (the nextStepsUser will update the userID in the request in that case)
 	if request.UserID == "" {
-<<<<<<< HEAD
-		if _, err = repo.nextStepsUser(request); err != nil {
-=======
 		if _, err = repo.nextStepsUser(ctx, request); err != nil {
->>>>>>> a99f4999
 			return nil, err
 		}
 	}
@@ -974,12 +970,9 @@
 
 //nolint:gocognit
 func (repo *AuthRequestRepo) nextSteps(ctx context.Context, request *domain.AuthRequest, checkLoggedIn bool) (steps []domain.NextStep, err error) {
-<<<<<<< HEAD
-=======
-	ctx, span := tracing.NewSpan(ctx)
-	defer func() { span.EndWithError(err) }()
-
->>>>>>> a99f4999
+	ctx, span := tracing.NewSpan(ctx)
+	defer func() { span.EndWithError(err) }()
+
 	if request == nil {
 		return nil, errors.ThrowInvalidArgument(nil, "EVENT-ds27a", "Errors.Internal")
 	}
@@ -988,11 +981,7 @@
 		return append(steps, &domain.RedirectToCallbackStep{}), nil
 	}
 	if request.UserID == "" {
-<<<<<<< HEAD
-		steps, err = repo.nextStepsUser(request)
-=======
 		steps, err = repo.nextStepsUser(ctx, request)
->>>>>>> a99f4999
 		if err != nil || len(steps) > 0 {
 			return steps, err
 		}
@@ -1086,14 +1075,10 @@
 	return append(steps, &domain.RedirectToCallbackStep{}), nil
 }
 
-<<<<<<< HEAD
-func (repo *AuthRequestRepo) nextStepsUser(request *domain.AuthRequest) ([]domain.NextStep, error) {
-=======
 func (repo *AuthRequestRepo) nextStepsUser(ctx context.Context, request *domain.AuthRequest) (_ []domain.NextStep, err error) {
 	ctx, span := tracing.NewSpan(ctx)
 	defer func() { span.EndWithError(err) }()
 
->>>>>>> a99f4999
 	steps := make([]domain.NextStep, 0)
 	if request.LinkingUsers != nil && len(request.LinkingUsers) > 0 {
 		steps = append(steps, new(domain.ExternalNotFoundOptionStep))
@@ -1108,11 +1093,7 @@
 	} else {
 		// if no user was specified, no prompt or select_account was provided,
 		// then check the active user sessions (of the user agent)
-<<<<<<< HEAD
-		users, err := repo.usersForUserSelection(request)
-=======
 		users, err := repo.usersForUserSelection(ctx, request)
->>>>>>> a99f4999
 		if err != nil {
 			return nil, err
 		}

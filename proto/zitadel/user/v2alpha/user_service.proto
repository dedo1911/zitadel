--- conflicted
+++ resolved
@@ -490,11 +490,7 @@
   // Start an IDP authentication (for external login, registration or linking)
   rpc StartIdentityProviderIntent (StartIdentityProviderIntentRequest) returns (StartIdentityProviderIntentResponse) {
     option (google.api.http) = {
-<<<<<<< HEAD
-      post: "/v2alpha/idp_intents/start"
-=======
       post: "/v2alpha/idp_intents"
->>>>>>> 241befc1
       body: "*"
     };
 
